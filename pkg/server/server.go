--- conflicted
+++ resolved
@@ -42,10 +42,6 @@
 	webhookPortEnvKey       = "CATTLE_PORT"
 	webhookURLEnvKey        = "CATTLE_WEBHOOK_URL"
 	allowedCNsEnv           = "ALLOWED_CNS"
-<<<<<<< HEAD
-=======
-	ignoreTLSHandshakeError = "IGNORE_TLS_HANDSHAKE_ERROR"
->>>>>>> 1eb8e54c
 )
 
 var caFile = filepath.Join(os.TempDir(), "k8s-webhook-server", "client-ca", "ca.crt")
